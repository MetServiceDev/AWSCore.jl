--- conflicted
+++ resolved
@@ -19,6 +19,7 @@
 using SymDict
 using XMLDict
 using HTTP
+using URIParser: URI, query_params
 
 
 """
@@ -187,12 +188,6 @@
             result["$prefix$k"] = v
         end
     end
-<<<<<<< HEAD
-=======
-    headers = Dict("Content-Type" =>
-                   "application/x-www-form-urlencoded; charset=utf-8")
-    content = HTTP.escape(query)
->>>>>>> 1e0744ba
 
     return result
 end
@@ -212,7 +207,6 @@
 end
 
 
-<<<<<<< HEAD
 """
     service_query(aws::AWSConfig; args...)
 
@@ -240,8 +234,8 @@
         request[:query]["ContentType"] = "JSON"
     end
 
-    request[:content] = format_query_str(flatten_query(request[:service],
-                                                       request[:query]))
+    request[:content] = HTTP.escape(flatten_query(request[:service],
+                                    request[:query]))
     do_request(merge(request, aws))
 end
 
@@ -305,6 +299,7 @@
 
     request[:resource] = rest_resource(request, args)
     request[:url] = service_url(aws, request)
+    request[:headers] = Dict("Content-Type" => "application/json")
     request[:content] = json(aws_args_dict(args))
 
     do_request(merge(request, aws))
@@ -327,7 +322,8 @@
 
     request[:resource] = rest_resource(request, args)
 
-    query_str  = format_query_str(args)
+    query_str  = HTTP.escape(args)
+
     if query_str  != ""
         request[:resource] *= "?$query_str"
     end
@@ -360,9 +356,6 @@
 """
 Pretty-print AWSRequest dictionary.
 """
-=======
-# Pretty-print AWSRequest dictionary.
->>>>>>> 1e0744ba
 
 function dump_aws_request(r::AWSRequest)
 
@@ -399,11 +392,8 @@
 include("sign.jl")
 
 
-const path_esc_chars = filter(c->c!='/', URIParser.unescaped)
-escape_path(path) = URIParser.escape_with(path, path_esc_chars)
-
-const resource_esc_chars = Vector{Char}(filter(c->!in(c, "/?=&%"),
-                                               URIParser.unescaped))
+pathencode(c) = c != UInt8('/') && HTTP.shouldencode(c)
+escape_path(path) = HTTP.escape(path, pathencode)
 
 
 """
@@ -413,8 +403,6 @@
 """
 
 function do_request(r::AWSRequest)
-
-    @assert search(r[:resource], resource_esc_chars) == 0
 
     response = nothing
 
@@ -423,7 +411,7 @@
 
         # Default headers...
         if !haskey(r, :headers)
-            r[:headers] = Dict()
+            r[:headers] = Dict{String,String}()
         end
         r[:headers]["User-Agent"] = "AWSCore.jl/0.0.0"
         r[:headers]["Host"]       = URI(r[:url]).host
@@ -490,17 +478,12 @@
         end
     end
 
-    if ismatch(r"/xml$", mime)
+    if ismatch(r"/xml", mime)
         return parse_xml(String(take!(response)))
     end
 
-<<<<<<< HEAD
     if ismatch(r"/x-amz-json-1.[01]$", mime)
-        return JSON.parse(String(response.data))
-=======
-    if ismatch(r"/x-amz-json-1.0$", mime)
         return JSON.parse(String(take!(response)))
->>>>>>> 1e0744ba
     end
 
     if ismatch(r"json$", mime)
