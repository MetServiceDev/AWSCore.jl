--- conflicted
+++ resolved
@@ -7,14 +7,7 @@
 #==============================================================================#
 
 
-<<<<<<< HEAD
 using MbedTLS
-=======
-import Nettle: digest, hexdigest
-import Requests: format_query_str
->>>>>>> 1e0744ba
-
-using URIParser
 using HTTP
 
 
@@ -38,7 +31,7 @@
     query = Dict{AbstractString,AbstractString}()
     for elem in split(r[:content], '&', keep=false)
         (n, v) = split(elem, "=")
-        query[n] = unescape(v)
+        query[n] = HTTP.unescape(v)
     end
 
     r[:headers]["Content-Type"] =
@@ -58,13 +51,8 @@
     to_sign = "POST\n$(uri.host)\n$(uri.path)\n$(HTTP.escape(query))"
 
     secret = r[:creds].secret_key
-<<<<<<< HEAD
-    push!(query, ("Signature", digest(MD_SHA256, to_sign, secret)
-                               |> base64encode |> strip))
-=======
     push!(query, "Signature" =>
-                  (digest("sha256", secret, to_sign) |> base64encode |> strip))
->>>>>>> 1e0744ba
+                  digest(MD_SHA256, to_sign, secret) |> base64encode |> strip)
 
     r[:content] = HTTP.escape(query)
 end
@@ -117,14 +105,9 @@
 
     # Create hash of canonical request...
     canonical_form = string(r[:verb], "\n",
-<<<<<<< HEAD
                             r[:service] == "s3" ? uri.path
                                                 : escape_path(uri.path), "\n",
-                            format_query_str(query), "\n",
-=======
-                            uri.path, "\n",
                             HTTP.escape(query), "\n",
->>>>>>> 1e0744ba
                             join(sort(canonical_headers), "\n"), "\n\n",
                             signed_headers, "\n",
                             content_hash)
